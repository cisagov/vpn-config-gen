--- conflicted
+++ resolved
@@ -6,12 +6,5 @@
 import_heading_thirdparty=Third-Party Libraries
 import_heading_firstparty=cisagov Libraries
 
-<<<<<<< HEAD
-# Should be auto-populated by seed-isort-config hook
-known_third_party=docopt,netaddr,pytest,requests,schema,setuptools,tqdm
-# These must be manually set to correctly separate them from third party libraries
-known_first_party=vpnconf
-=======
 # Run isort under the black profile to align with our other Python linting
-profile=black
->>>>>>> 927c802e
+profile=black