"""
This is the setup module for the vpnconf project.

Based on:

- https://packaging.python.org/distributing/
- https://github.com/pypa/sampleproject/blob/master/setup.py
- https://blog.ionelmc.ro/2014/05/25/python-packaging/#the-structure
"""

# Standard Python Libraries
from glob import glob
from os.path import basename, splitext

# Third-Party Libraries
from setuptools import find_packages, setup


def readme():
    """Read in and return the contents of the project's README.md file."""
    with open("README.md", encoding="utf-8") as f:
        return f.read()


def package_vars(version_file):
    """Read in and return the variables defined by the version_file."""
    pkg_vars = {}
    with open(version_file) as f:
        exec(f.read(), pkg_vars)  # nosec
    return pkg_vars


setup(
    name="vpnconf",
    # Versions should comply with PEP440
    version=package_vars("src/vpnconf/_version.py")["__version__"],
    description="vpnconf python library",
    long_description=readme(),
    long_description_content_type="text/markdown",
    # NCATS "homepage"
    url="https://www.us-cert.gov/resources/ncats",
    # The project's main homepage
    download_url="https://github.com/cisagov/vpn-config-gen",
    # Author details
    author="Cyber and Infrastructure Security Agency",
    author_email="ncats@hq.dhs.gov",
    license="License :: CC0 1.0 Universal (CC0 1.0) Public Domain Dedication",
    # See https://pypi.python.org/pypi?%3Aaction=list_classifiers
    classifiers=[
        # How mature is this project? Common values are
        #   3 - Alpha
        #   4 - Beta
        #   5 - Production/Stable
        "Development Status :: 3 - Alpha",
        # Indicate who your project is intended for
        "Intended Audience :: Developers",
        # Pick your license as you wish (should match "license" above)
        "License :: CC0 1.0 Universal (CC0 1.0) Public Domain Dedication",
        # Specify the Python versions you support here. In particular, ensure
        # that you indicate whether you support Python 2, Python 3 or both.
        "Programming Language :: Python :: 3",
        "Programming Language :: Python :: 3.6",
        "Programming Language :: Python :: 3.7",
        "Programming Language :: Python :: 3.8",
    ],
    python_requires=">=3.6",
    # What does your project relate to?
    keywords="skeleton",
    packages=find_packages(where="src"),
    package_dir={"": "src"},
    py_modules=[splitext(basename(path))[0] for path in glob("src/*.py")],
    include_package_data=True,
<<<<<<< HEAD
    install_requires=["docopt", "netaddr", "setuptools", "tqdm"],
=======
    install_requires=["docopt", "setuptools >= 24.2.0", "schema"],
>>>>>>> decd0f70
    extras_require={
        "test": [
            "pre-commit",
            "coveralls",
            # coveralls does not currently support coverage 5.0
            # https://github.com/coveralls-clients/coveralls-python/issues/203
            # is the issue for this on the coveralls project
            "coverage < 5.0",
            "pytest-cov",
            "pytest",
        ]
    },
    # Conveniently allows one to run the CLI tool as `vpnconf`
    entry_points={"console_scripts": ["vpnconf = vpnconf.vpnconf:main"]},
)<|MERGE_RESOLUTION|>--- conflicted
+++ resolved
@@ -70,11 +70,7 @@
     package_dir={"": "src"},
     py_modules=[splitext(basename(path))[0] for path in glob("src/*.py")],
     include_package_data=True,
-<<<<<<< HEAD
-    install_requires=["docopt", "netaddr", "setuptools", "tqdm"],
-=======
-    install_requires=["docopt", "setuptools >= 24.2.0", "schema"],
->>>>>>> decd0f70
+    install_requires=["docopt", "netaddr", "setuptools >= 24.2.0", "schema", "tqdm"],
     extras_require={
         "test": [
             "pre-commit",
